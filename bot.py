import discord
from boost import *

client = discord.Client()

HELP = '''**Commands:**
- `/boost`: view the current state of the game board
- `/boost new`: start a new game
- `/boost a1b2`: move a piece from A1 to B2 (for example)
- `/boost undo`: undo the last move
'''

COLOR = False
game = Game(Board(DEFAULT_BOARD), DEFAULT_OWNERS - 1, 1)

@client.event
async def on_ready():
    print('Logged in as {0.user}'.format(client))

@client.event
async def on_message(message):
    if message.author == client.user:
        return

    if message.content.startswith('/boost'):
        data = message.content.split()
        if len(data) == 1:
            await message.channel.send(f"```{game.board.pretty}```**Player {game.turn}'s Move** (e.g. `/boost a1b2`)")
            return

        move_input = data[1]
        if move_input == 'new':
            game.reset()
            await message.channel.send(f"```{game.board.pretty}```**Player {game.turn}'s Move** (e.g. `/boost a1b2`)")
            return

        if move_input == 'help':
            await message.channel.send(HELP)
            return

        winners = set()
        if move_input == 'undo':
            error = game.undo()
            if error:
                await message.channel.send(error)
        else:
            try:
                move = Move(move_input)
            except ValueError:
                await message.channel.send('Unrecognized command or move. For a list of commands, run `/boost help`.')
                return
            else:
                error = game.get_move_error(move)
                if error:
                    await message.channel.send(error)
                    return
<<<<<<< HEAD
                winners = game.move(move)
=======
                winners = game.board.move(move, game.turn)
                if not winners:
                    game.next_turn()
>>>>>>> 643e2281
        output = f"```{game.board.pretty}```"
        if winners:
            output += game_over(list(winners))
            game.reset()
        else:
            output += f"**Player {game.turn}'s Move** (e.g. `/boost a1b2`)"
        await message.channel.send(output)

client.run('Nzc5NDE5MTM1MjU5ODM2NDU3.X7gQog.Ctt_1h81-6K41hTA5GoPGuIObCA')<|MERGE_RESOLUTION|>--- conflicted
+++ resolved
@@ -54,13 +54,7 @@
                 if error:
                     await message.channel.send(error)
                     return
-<<<<<<< HEAD
                 winners = game.move(move)
-=======
-                winners = game.board.move(move, game.turn)
-                if not winners:
-                    game.next_turn()
->>>>>>> 643e2281
         output = f"```{game.board.pretty}```"
         if winners:
             output += game_over(list(winners))
