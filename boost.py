--- conflicted
+++ resolved
@@ -31,7 +31,7 @@
 import os
 from enum import Enum
 
-COLOR = False
+COLOR = True
 try:
     from termcolor import colored
 except ImportError:
@@ -287,10 +287,6 @@
         return self.owner >= 0 and\
                 self.piece_type in PieceTypes\
                 and (self.owner == DRAGON_OWNER) == (self.piece_type == PieceTypes.DRAGON)
-
-    @property
-    def valid(self):
-        return (self.piece_type == PieceType.DRAGON) == (self.owner == Owner.DRAGON)
 
     @staticmethod
     def parse(string):
@@ -444,19 +440,11 @@
         row, col = 0, 0
         for line in string.splitlines():
             if row < len(self.board):
-<<<<<<< HEAD
                 for (piece_type, owner) in zip(line[0::], line[1::]):
                     if col < len(self.board[row]):
                         piece = Piece.parse(str(piece_type) + str(owner))
                         self.board[row][col] = piece
                         if piece or piece_type == EMPTY_CHAR:
-=======
-                for char in line:
-                    if col < len(self.board[row]):
-                        piece = Piece.parse(char)
-                        self.board[row][col] = piece
-                        if piece or char == EMPTY_CHAR:
->>>>>>> 99f48fa7
                             col += 1
             # Ignore blank lines
             if col > 0:
@@ -706,16 +694,16 @@
 
 
 class Game:
-    def __init__(self, board, turn):
+    def __init__(self, board, players, turn):
         self.board = board
+        self.players = players
         self.turn = turn
 
     def next_turn(self):
-        self.turn = Owner.TOP if self.turn == Owner.BOTTOM else Owner.BOTTOM
+        self.turn = self.turn + 1 if self.turn < self.players else 1
 
     def prev_turn(self):
-        # Valid for a 2-player game
-        self.next_turn()
+        self.turn = self.turn - 1 if self.turn > 1 else self.players
 
     def undo(self):
         if len(self.board.history) > 1:
@@ -732,43 +720,19 @@
     assert winners
     winner_string = f'Player {winners[0]}'
     for winner in winners[1:]:
-<<<<<<< HEAD
         winner_string += f' and Player {winner}'
     print(f'{winner_string} won the game!')
-    input('Press enter to exit.')
-    sys.exit(0)
-
-
-def next_turn(owner, owners):
-    return owner + 1 if owner < owners - 1 else 1
-
-
-def prev_turn(owner, owners):
-    return owner - 1 if owner > 1 else owners - 1
+    return f'{winner_string} won the game!'
 
 
 def main():
-    board = Board(DEFAULT_BOARD)
-    turn = 1
+    game = Game(Board(DEFAULT_BOARD), DEFAULT_OWNERS - 1, 1)
     error = ''
     winners = set()
     while True:
         if CLEAR:
             os.system('clear')
-        print(board.pretty)
-=======
-        winner_string += f' and {winner.value} Player'
-    return f'{winner_string} won the game!'
-
-
-def main():
-    game = Game(Board(DEFAULT_BOARD), Owner.BOTTOM)
-    error = ''
-    winners = set()
-    while True:
-        os.system('clear')
         print(game.board.pretty)
->>>>>>> 99f48fa7
         if winners:
             print(game_over(list(winners)))
             input('Press enter to exit.')
@@ -776,11 +740,7 @@
         print(error)
         error = ''
         try:
-<<<<<<< HEAD
-            move_input = input(f"Player {turn}'s Move: ")
-=======
-            move_input = input(f"{game.turn.value} Player's Move: ")
->>>>>>> 99f48fa7
+            move_input = input(f"Player {game.turn}'s Move: ")
         except KeyboardInterrupt:
             # Don't print a traceback on KeyboardInterrupt
             print()
@@ -788,15 +748,8 @@
         if move_input == 'exit':
             sys.exit(0)
         elif move_input == 'undo':
-<<<<<<< HEAD
-            if len(board.history) > 1:
-                board.history.pop()
-                board.load(board.history[-1])
-                turn = prev_turn(turn, DEFAULT_OWNERS)
-=======
             if len(game.board.history) > 1:
                 game.undo()
->>>>>>> 99f48fa7
             else:
                 error = 'There are no previous moves to undo.'
         else:
@@ -808,15 +761,9 @@
             else:
                 error = game.board.get_move_error(move, game.turn)
                 if not error:
-<<<<<<< HEAD
-                    winners = board.move(move, turn)
+                    winners = game.board.move(move, game.turn)
                     if not winners:
-                        turn = next_turn(turn, DEFAULT_OWNERS)
-=======
-                    winners = game.board.move(move, game.turn)
-                    if not winners and not SOLO:
                         game.next_turn()
->>>>>>> 99f48fa7
 
 
 if __name__ == '__main__':
